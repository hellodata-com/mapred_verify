%% -*- mode: erlang -*-
{"Erlang/Erlang",
 {[{map,   {modfun, riak_kv_mapreduce, map_object_value},
    {struct,[{<<"sub">>,[<<"0">>]}]},false},
   {reduce,{modfun, riak_kv_mapreduce, reduce_string_to_integer},none,false},
   {reduce,{modfun, riak_kv_mapreduce, reduce_sum},              none,true}],
  simple}}.

{"JS/JS",
 {[{map,    {jsfun, <<"Riak.mapValuesJson">>}, none, false},
   {reduce, {jsfun, <<"Riak.reduceSum">>},     none, true}],
  simple}}.

{"JS/Erlang",
 {[{map,    {jsfun, <<"Riak.mapValuesJson">>},       none, false},
   {reduce, {modfun, riak_kv_mapreduce, reduce_sum}, none, true}],
  simple}}.

{"Erlang/JS",
 {[{map,    {modfun, riak_kv_mapreduce, map_object_value},
    <<"filter_notfound">>, false},
   {reduce, {jsfun, <<"Riak.reduceSort">>},                none, true}],
  sorted}}.

{"JS/Erlang/JS",
 {[{map,    {jsfun, <<"Riak.mapValuesJson">>},        none, false},
   {reduce, {modfun, riak_kv_mapreduce, reduce_sort}, none, false},
   {reduce, {jsfun, <<"Riak.reduceSum">>},            none, true}],
  simple}}.

{"Erlang/JS/Erlang",
 {[{map, {modfun, riak_kv_mapreduce, map_object_value},
    <<"filter_notfound">>, false},
   {reduce, {jsanon,
             <<"function(v) {
                values = Riak.filterNotFound(v);
                return values.map(
                  function(value) {
                    if (typeof value === 'string') {
                      return JSON.parse(value);
                    } else {
                      return value;
                    }
                  });}">>},
                                                        none, false},
   {reduce, {modfun, riak_kv_mapreduce, reduce_sum},    none, true}],
  simple}}.

{"Erlang/JS/JS",
 {[{map, {modfun, riak_kv_mapreduce, map_object_value},
    <<"filter_notfound">>, false},
   {reduce, {jsanon,
             <<"function(v) {
                values = Riak.filterNotFound(v);
                return values.map(
                  function(value) {
                    if (typeof value === 'string') {
                      return JSON.parse(value);
                    } else {
                      return value;
                    }
                  });}">>},
                                                        none, false},
   {reduce, {jsfun, <<"Riak.reduceSum">>},              none, true}],
  simple}}.

{"Erlang map",
 {[{map, {modfun, riak_kv_mapreduce, map_object_value},
    <<"include_notfound">>, true}],
  map}}.

{"JS map",
 {[{map, {jsfun, <<"Riak.mapValuesJson">>}, none, true}],
  map}}.

<<<<<<< HEAD
{"Link prev", %% Do not change this name!
=======
{"Erlang/JS Link prev",
>>>>>>> cf887cbf
 {[{link, '_', <<"prev">>,               false},
   {map, {jsanon,
          <<"function(v,d) {
                if (d == 'prev')
                   return [v.key];
                else
                   return [];
             }">>},
                                   none, true}],
  map}}.

{"Erlang/Erlang link prev",
{[{link, '_', <<"prev">>,               false},
  {map, {modfun, riak_kv_mapreduce, map_object_value},
   <<"include_notfound">>, true}],
 map}}.

{"Erlang/Erlang SLF hack 2",
{[{map,    {modfun, riak_kv_mapreduce, map_object_value},
   <<"filter_notfound">>, false},
  {reduce,{modfun, riak_kv_mapreduce, reduce_sort},              none,true}],
 sorted}}.
<|MERGE_RESOLUTION|>--- conflicted
+++ resolved
@@ -73,11 +73,7 @@
  {[{map, {jsfun, <<"Riak.mapValuesJson">>}, none, true}],
   map}}.
 
-<<<<<<< HEAD
-{"Link prev", %% Do not change this name!
-=======
-{"Erlang/JS Link prev",
->>>>>>> cf887cbf
+{"Erlang/JS Link prev", %% Do not remove "Link" from this name!
  {[{link, '_', <<"prev">>,               false},
    {map, {jsanon,
           <<"function(v,d) {
