-module(mapred_verify).

-export([main/1]).

-define(BUCKET, <<"mr_validate">>).
-define(PROP(K, L), proplists:get_value(K, L)).

main([]) ->
    usage();
main(Args) ->
    case setup_environment(Args) of
        {ok, Props} ->
            do_verification(Props);
        error ->
            usage()
    end.

do_verification(Props) ->
    {T1, T2, T3} = erlang:now(),
    random:seed(T1, T2, T3),
    {ok, Client} = riak:client_connect(?PROP(node, Props)),
    KeyCount = ?PROP(keycount, Props),
    case ?PROP(populate, Props) of
        true ->
            io:format("Clearing old data from ~p~n", [?BUCKET]),
            ok = clear_bucket(Client, ?BUCKET, erlang:round(KeyCount * 1.25)),
            io:format("Populating new data to ~p~n", [?BUCKET]),
            ok = populate_bucket(Client, ?BUCKET,
                                 ?PROP(bodysize, Props), KeyCount);
        false ->
            ok
    end,
    case ?PROP(runjobs, Props) of
        true ->
            io:format("Verifying map/reduce jobs~n"),
            R = run_jobs(Client, ?BUCKET, KeyCount, ?PROP(testdef, Props)),
            erlang:halt(R);
        false ->
            ok
    end.

clear_bucket(_Client, _BucketName, 0) ->
    ok;
clear_bucket(Client, BucketName, EntryNum) ->
    Key = entry_num_to_key(EntryNum),
    case Client:delete(BucketName, Key, 1) of
        R when R =:= ok orelse R =:= {error, notfound} ->
            clear_bucket(Client, BucketName, EntryNum - 1);
        Error ->
            io:format("Error: ~p~n", [Error])
    end.

populate_bucket(_Client, _BucketName, _KeySize, 0) ->
    ok;
populate_bucket(Client, BucketName, KeySize, EntryNum) ->
    Key = entry_num_to_key(EntryNum),
    Obj = riak_object:new(BucketName, Key, generate_body(KeySize)),
    LinkObj = add_links(Obj, BucketName, EntryNum),
    ok = Client:put(LinkObj, 0),
    populate_bucket(Client, BucketName, KeySize, EntryNum - 1).

add_links(Obj, BucketName, EntryNum) ->
    MD0 = riak_object:get_metadata(Obj),
    MD1 = dict:store(<<"Links">>,
                     [{{BucketName, entry_num_to_key(EntryNum-1)},<<"prev">>},
                      {{BucketName, entry_num_to_key(EntryNum+1)},<<"next">>}],
                     MD0),
    riak_object:update_metadata(Obj, MD1).

run_jobs(Client, Bucket, KeyCount, TestFile) ->
    Tests = test_descriptions(TestFile),
    F = fun({Label, {Job, Verifier}}, Acc) ->
                Acc + verify_job(Client, Bucket, KeyCount, Label, Job, Verifier)
        end,
    lists:foldl(F, 0, Tests).

test_descriptions(TestFile) ->
    case file:consult(TestFile) of
        {ok, Tests} -> Tests;
        Error ->
            io:format("Error loading test definition file: ~p~n", [Error]),
            exit(-1)
    end.

verify_job(Client, Bucket, KeyCount, Label, JobDesc, Verifier) ->
<<<<<<< HEAD
    case re:run(Label, "link prev", [caseless]) of
=======
    case re:run(Label, "link", [caseless]) of
>>>>>>> cf887cbf
        {match, _} ->
            %% The link phase of a MapReduce query does not return any
            %% results on a missing key, so it makes checking for the
            %% presence of notfound in the map results irrelevant.
            Tests = [{"discrete entries", fun verify_entries_job/5},
                     {"full bucket mapred", fun verify_bucket_job/5},
                     {"filtered bucket mapred", fun verify_filter_job/5}];
        _ ->
            Tests = [{"discrete entries", fun verify_entries_job/5},
                     {"full bucket mapred", fun verify_bucket_job/5},
                     {"filtered bucket mapred", fun verify_filter_job/5},
                     {"missing object", fun verify_missing_job/5},
                     {"missing object twice", fun verify_missing_twice_job/5}]
                end,
    io:format("Running ~p~n", [Label]),
    lists:foldl(
      fun({Type, Fun}, Acc) ->
              io:format("   Testing ~s...", [Type]),
              case Fun(Client, Bucket, KeyCount, JobDesc, Verifier) of
                  {true, ETime} ->
                      io:format("OK (~p)~n", [ETime]),
                      Acc;
                  {false, _} ->
                      io:format("FAIL~n"),
                      Acc + 1
              end
      end, 0, Tests).

verify_missing_job(Client, _Bucket, _KeyCount, JobDesc, Verifier) ->
    Inputs = [{<<"mrv_missing">>, <<"mrv_missing">>}],
    Start = erlang:now(),
    {_, Node, _} = Client,
    {ok, Result} = rpc:call(Node, riak_kv_mrc_pipe, mapred, [Inputs, JobDesc]),
    End = erlang:now(),
    {mapred_verifiers:Verifier(missing, Result, 1),
     erlang:round(timer:now_diff(End, Start) / 1000)}.

verify_missing_twice_job(Client, _Bucket, _KeyCount, JobDesc, Verifier) ->
    Inputs = [{<<"mrv_missing">>, <<"mrv_missing">>},
              {<<"mrv_missing">>, <<"mrv_missing">>}],
    Start = erlang:now(),
    {_, Node, _} = Client,
    {ok, Result} = rpc:call(Node, riak_kv_mrc_pipe, mapred, [Inputs, JobDesc]),
    End = erlang:now(),
    {mapred_verifiers:Verifier(missing, Result, 2),
     erlang:round(timer:now_diff(End, Start) / 1000)}.

verify_filter_job(Client, Bucket, KeyCount, JobDesc, Verifier) ->
    Filter = [[<<"or">>,
               [[<<"ends_with">>,<<"1">>]],
               [[<<"ends_with">>,<<"5">>]]
              ]],
    Start = erlang:now(),
    {_, Node, _} = Client,
    {ok, Result} = rpc:call(Node, riak_kv_mrc_pipe, mapred,
                            [{Bucket,Filter}, JobDesc]),
    End = erlang:now(),
    Inputs = compute_filter(KeyCount, Filter),
    {mapred_verifiers:Verifier(filter, Result, length(Inputs)),
     erlang:round(timer:now_diff(End, Start) / 1000)}.

verify_bucket_job(Client, Bucket, KeyCount, JobDesc, Verifier) ->
    Start = erlang:now(),
    {_, Node, _} = Client,
    {ok, Result} = rpc:call(Node, riak_kv_mrc_pipe, mapred,
                            [Bucket, JobDesc, 600000]),
    End = erlang:now(),
    {mapred_verifiers:Verifier(bucket, Result, KeyCount),
     erlang:round(timer:now_diff(End, Start) / 1000)}.

verify_entries_job(Client, Bucket, KeyCount, JobDesc, Verifier) ->
    Inputs = select_inputs(Bucket, KeyCount),
    Start = erlang:now(),
    {_, Node, _} = Client,
    {ok, Result} = rpc:call(Node, riak_kv_mrc_pipe, mapred, [Inputs, JobDesc]),
    End = erlang:now(),
    {mapred_verifiers:Verifier(entries, Result, length(Inputs)),
     erlang:round(timer:now_diff(End, Start) / 1000)}.

entry_num_to_key(EntryNum) ->
    list_to_binary(["mrv", integer_to_list(EntryNum)]).

select_inputs(Bucket, KeyCount) ->
    [{Bucket, entry_num_to_key(EntryNum)}
     || EntryNum <- lists:seq(1, KeyCount),
        random:uniform(2) == 2].

compute_filter(KeyCount, FilterSpec) ->
    {ok, Filter} = riak_kv_mapred_filters:build_exprs(FilterSpec),
    lists:filter(fun(K) -> run_filters(Filter, K) end,
                 [ entry_num_to_key(EntryNum)
                   || EntryNum <- lists:seq(1, KeyCount) ]).

run_filters([{Mod,Fun,Args}|Rest], Acc) ->
    Filter = Mod:Fun(Args),
    run_filters(Rest, Filter(Acc));
run_filters([], Acc) ->
    Acc.

usage() ->
    io:format("~p"
              " -s <Erlang node name>"
              " -c <path to top of Riak source tree>"
              " [-k keycount]"
              " [-b objectsize{k|b}]"
              " [-p true|false]"
              " [-j true|false]"
              " [-f <filename>]~n",
              [?MODULE]).

setup_environment(Args) ->
    Extracted = [ {Name, extract_arg(Flag, Type, Args, Default)}
                  || {Name, Flag, Type, Default} <-
                         [{node, "-s", atom, error},
                          {path, "-c", string, error},
                          {keycount, "-k", integer, 1000},
                          {bodysize, "-b", kbinteger, 1},
                          {populate, "-p", atom, false},
                          {runjobs, "-j", atom, false},
                          {testdef, "-f", string, "priv/tests.def"}]],
    case {?PROP(node, Extracted), ?PROP(path, Extracted)} of
        {N, P} when N =/= error, P =/= error ->
            case setup_code_paths(P) of
                ok ->
                    case setup_networking() of
                        ok ->
                            {ok, Extracted};
                        error ->
                            error
                    end;
                error ->
                    error
            end;
        _ ->
            error
    end.

setup_code_paths(Path) ->
    CorePath = filename:join([Path, "deps", "riak_core", "ebin"]),
    KVPath = filename:join([Path, "deps", "riak_kv", "ebin"]),
    LukePath = filename:join([Path, "deps", "luke", "ebin"]),
    setup_paths([{riak_core, CorePath}, {riak_kv, KVPath},
                 {luke, LukePath}]).

setup_paths([]) ->
    ok;
setup_paths([{Label, Path}|T]) ->
    case filelib:is_dir(Path) of
        true ->
            code:add_pathz(Path),
            setup_paths(T);
        false ->
            io:format("ERROR: Path for ~p (~p) not found"
                      " or doesn't point to a directory.~n",
                      [Label, Path]),
            error
    end.

extract_arg(Name, Type, [Name,Val|_Rest], _Default) ->
    case Type of
        string    -> Val;
        integer   -> list_to_integer(Val);
        kbinteger -> parse_kbinteger(Val);
        atom      -> list_to_atom(Val)
    end;
extract_arg(Name, Type, [_,_|Rest], Default) ->
    extract_arg(Name, Type, Rest, Default);
extract_arg(_Name, _Type, _, Default) ->
    Default.

setup_networking() ->
    {T1, T2, T3} = erlang:now(),
    random:seed(T1, T2, T3),
    Name = "mapred_verify" ++ integer_to_list(random:uniform(100)),
    {ok, H} = inet:gethostname(),
    {ok, {O1, O2, O3, O4}} = inet:getaddr(H, inet),
    NodeName = list_to_atom(lists:flatten(
                              io_lib:format("~s@~p.~p.~p.~p",
                                            [Name, O1, O2, O3, O4]))),
    {ok, _} = net_kernel:start([NodeName, longnames]),
    erlang:set_cookie(NodeName, riak),
    ok.

%% parse things like
%%   "12"   == 12
%%   "100b" == 100
%%   "1k"   == 1024
%%   "40k"  == 40960
parse_kbinteger(KeySpec) ->
    [UnitChar|RevVal] = lists:reverse(KeySpec),
    Unit = case UnitChar of
               $k ->
                   1024;
               $b ->
                   1;
               C when 0 =< C, C =< 9 ->
                   1
           end,
    Size = lists:reverse(RevVal),
    list_to_integer(Size) * Unit.

generate_body(Size) ->
    list_to_binary([lists:duplicate(Size-1, $0),"1"]).<|MERGE_RESOLUTION|>--- conflicted
+++ resolved
@@ -83,11 +83,7 @@
     end.
 
 verify_job(Client, Bucket, KeyCount, Label, JobDesc, Verifier) ->
-<<<<<<< HEAD
-    case re:run(Label, "link prev", [caseless]) of
-=======
     case re:run(Label, "link", [caseless]) of
->>>>>>> cf887cbf
         {match, _} ->
             %% The link phase of a MapReduce query does not return any
             %% results on a missing key, so it makes checking for the
